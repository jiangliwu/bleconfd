//
// Copyright [2018] [jacobgladish@yahoo.com]
//
// Licensed under the Apache License, Version 2.0 (the "License");
// you may not use this file except in compliance with the License.
// You may obtain a copy of the License at
//
//      http://www.apache.org/licenses/LICENSE-2.0
//
// Unless required by applicable law or agreed to in writing, software
// distributed under the License is distributed on an "AS IS" BASIS,
// WITHOUT WARRANTIES OR CONDITIONS OF ANY KIND, either express implied.
// See the License for the specific language governing permissions and
// limitations under the License.
//
#ifndef __GATT_SERVER_H__
#define __GATT_SERVER_H__

#include "memory_stream.h"

#include <list>
#include <memory>
#include <thread>
#include <vector>
#include <sstream>

extern "C" 
{
#include <lib/bluetooth.h>
#include <lib/l2cap.h>
#include <lib/uuid.h>
#include <src/shared/att.h>
#include <src/shared/gatt-db.h>
#include <src/shared/gatt-server.h>
}

#include <cJSON.h>

struct gatt_db_attribute;

class GattClient
{
public:
  GattClient(int fd);
  ~GattClient();

  struct DeviceInfoProvider
  {
    std::function< std::string () > get_system_id;
    std::function< std::string () > get_model_number;
    std::function< std::string () > get_serial_number;
    std::function< std::string () > get_firmware_revision;
    std::function< std::string () > get_hardware_revision;
    std::function< std::string () > get_software_revision;
    std::function< std::string () > get_manufacturer_name;
  };

  using data_handler = std::function<void (cJSON* json)>;

  void init(DeviceInfoProvider const& p);
  void run();
  void enqueueForSend(cJSON const* json);

  inline void setDataHandler(data_handler h)
    { m_data_handler = h; }

  void onDataChannelOut(gatt_db_attribute* attr, uint32_t id, uint16_t offset,
    uint8_t opcode, bt_att* att);

  void onDataChannelIn(gatt_db_attribute* attr, uint32_t id, uint16_t offset,
    uint8_t const* data, size_t len, uint8_t opcode, bt_att* att);

  void onTimeout();

  void onEPollRead(gatt_db_attribute* attr, uint32_t id, uint16_t offset,
    uint8_t opcode, bt_att* att);

  void onClientDisconnected(int err);

  void onGapRead(gatt_db_attribute* attr, uint32_t id, uint16_t offset,
    uint8_t opcode, bt_att* att);

  void onGapWrite(gatt_db_attribute* attr, uint32_t id, uint16_t offset,
    uint8_t const* data, size_t len, uint8_t opcode, bt_att* att);

  void onServiceChanged(gatt_db_attribute* attr, uint32_t id, uint16_t offset,
    uint8_t opcode, bt_att* att);

  void onServiceChangedRead(gatt_db_attribute* attr, uint32_t id, uint16_t offset,
    uint8_t opcode, bt_att* att);

  void onServiceChangedWrite(gatt_db_attribute* attr, uint32_t id, uint16_t offset,
    uint8_t const* value, size_t len, uint8_t opcode, bt_att* att);

  void onGapExtendedPropertiesRead(gatt_db_attribute *attrib, uint32_t id,
    uint16_t offset, uint8_t opcode, bt_att* att);

private:
  void buildGattDatabase();

  void buildGapService();
  void buildGattService();
  void buildDeviceInfoService();
  void addDeviceInfoCharacteristic(gatt_db_attribute* service, uint16_t id,
    std::function<std::string ()> const& read_callback);
  void buildJsonRpcService();

private:
  int                 m_fd;
  bt_att*             m_att;
  gatt_db*            m_db;
  bt_gatt_server*     m_server;
  uint16_t            m_mtu;
<<<<<<< HEAD
  memory_stream       m_outgoing_queue;
=======
  uint8_t*            m_rpc_buffer;
  uint32_t            m_rpc_buffer_len;
  uint8_t*            m_outbox_buffer;
  uint32_t            m_outbox_buffer_len;
  std::queue<cJSON *> m_outgoing_queue;
  std::mutex          m_mutex;
>>>>>>> 2fff894f
  data_handler        m_data_handler;
  DeviceInfoProvider  m_dis_provider;
  gatt_db_attribute*  m_data_channel;
  gatt_db_attribute*  m_blepoll;
  std::thread::id     m_mainloop_thread;
  bool                m_service_change_enabled;
  std::vector<char>   m_incoming_buff;
  std::vector<char>   m_outgoing_buff;
  int                 m_timeout_id;
};

class GattServer
{
public:
  GattServer();
  ~GattServer();

  void init();
  std::shared_ptr<GattClient> accept(GattClient::DeviceInfoProvider const& p);

private:
  int       m_listen_fd;
  bdaddr_t  m_local_interface;
};

#endif<|MERGE_RESOLUTION|>--- conflicted
+++ resolved
@@ -111,24 +111,14 @@
   gatt_db*            m_db;
   bt_gatt_server*     m_server;
   uint16_t            m_mtu;
-<<<<<<< HEAD
   memory_stream       m_outgoing_queue;
-=======
-  uint8_t*            m_rpc_buffer;
-  uint32_t            m_rpc_buffer_len;
-  uint8_t*            m_outbox_buffer;
-  uint32_t            m_outbox_buffer_len;
-  std::queue<cJSON *> m_outgoing_queue;
-  std::mutex          m_mutex;
->>>>>>> 2fff894f
+  std::vector<char>   m_incoming_buff;
   data_handler        m_data_handler;
   DeviceInfoProvider  m_dis_provider;
   gatt_db_attribute*  m_data_channel;
   gatt_db_attribute*  m_blepoll;
   std::thread::id     m_mainloop_thread;
   bool                m_service_change_enabled;
-  std::vector<char>   m_incoming_buff;
-  std::vector<char>   m_outgoing_buff;
   int                 m_timeout_id;
 };
 
