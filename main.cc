--- conflicted
+++ resolved
@@ -15,345 +15,16 @@
 //
 #include "rpclogger.h"
 #include "rpcserver.h"
-
+#include "bluez/beacon.h"
+#include "services/appsettings.h"
 #include <getopt.h>
 #include <string.h>
 #include <unistd.h>
 
 #include <iostream>
 #include <string>
-<<<<<<< HEAD
-#include <vector>
-#include <memory>
-#include <queue>
-#include <condition_variable>
+#include <cJSON.h>
 
-using std::string;
-using std::vector;
-
-namespace
-{
-  std::string PROC_getVariable(char const* file, char const* field)
-  {
-    std::string line;
-    std::ifstream in(file);
-    while (std::getline(in, line))
-    {
-      if (line.compare(0, strlen(field), field) == 0)
-      {
-        size_t idx = line.find(':');
-        if (idx != std::string::npos)
-          line = line.substr(idx + 1);
-
-        idx = 0;
-        while (idx < line.length() && line[idx] == ' ')
-          line = line.substr(1);
-
-        return line;
-      }
-    }
-
-    return std::string();
-  }
-
-  /**
-   * get device line and split into vector from devices_db file
-   **/
-  vector<string> 
-  getDeviceInfoFromDB(string const& rCode)
-  {
-    std::ifstream mf("devices_db");
-    string line;
-
-
-    while (std::getline(mf, line))
-    {
-      vector<string> t = split(line, ",");
-      if (!t[0].compare(rCode))
-      {
-        return t;
-      }
-    }
-    vector<string> empty;
-    return empty;
-  }
-
-  /**
-   * get the file content
-   **/
-  std::string getContentFromFile(char const* file)
-  {
-    std::ifstream mf(file);
-    std::string system_id;
-    if (std::getline(mf, system_id)) 
-    {
-      return system_id;
-    } else 
-    {
-      return std::string("unkown");
-    }
-  }
-  
-  std::string DIS_getSystemId()
-  {
-    // get system id from machine id
-    return getContentFromFile("/etc/machine-id");
-  }
-
-  std::string DIS_getModelNumber()
-  {
-    return getContentFromFile("/proc/device-tree/model");
-  }
-
-  std::string DIS_getSerialNumber()
-  {
-    return PROC_getVariable("/proc/cpuinfo", "Serial");
-  }
-
-  std::string DIS_getFirmwareRevision()
-  {
-    // get version from command "uname -a"
-    std::string full = runCommand("uname -a");
-    size_t index = full.find(" SMP");
-    if (index != std::string::npos)
-    {
-      return full.substr(0, index);
-    }
-    return full;
-  }
-
-  std::string DIS_getHardwareRevision()
-  {
-    return PROC_getVariable("/proc/cpuinfo", "Revision");
-  }
-
-  std::string DIS_getSoftwareRevision()
-  {
-    return std::string(BLECONFD_VERSION);
-  }
-
-  std::string DIS_getManufacturerName()
-  {
-    string rCode = DIS_getHardwareRevision();
-    vector<string> deviceInfo = getDeviceInfoFromDB(rCode);
-    
-    if( deviceInfo.size() > 0 )
-    {
-      return deviceInfo[4];
-    }
-    return std::string("unkown");
-  }
-
-  /**
-   * dump Provider lines
-   **/
-  void DIS_dumpProvider()
-  {
-    XLOG_DEBUG("DIS_getSystemId         = %s", DIS_getSystemId().c_str());
-    XLOG_DEBUG("DIS_getModelNumber      = %s", DIS_getModelNumber().c_str());
-    XLOG_DEBUG("DIS_getSerialNumber     = %s", DIS_getSerialNumber().c_str());
-    XLOG_DEBUG("DIS_getFirmwareRevision = %s", DIS_getFirmwareRevision().c_str());
-    XLOG_DEBUG("DIS_getHardwareRevision = %s", DIS_getHardwareRevision().c_str());
-    XLOG_DEBUG("DIS_getSoftwareRevision = %s", DIS_getSoftwareRevision().c_str());
-    XLOG_DEBUG("DIS_getManufacturerName = %s", DIS_getManufacturerName().c_str());
-  }
-
-  GattClient::DeviceInfoProvider disProvider =
-  {
-    DIS_getSystemId,
-    DIS_getModelNumber,
-    DIS_getSerialNumber,
-    DIS_getFirmwareRevision,
-    DIS_getHardwareRevision,
-    DIS_getSoftwareRevision,
-    DIS_getManufacturerName
-  };
-
-  class cJSON_Deleter
-  {
-  public:
-    cJSON_Deleter(cJSON* j) : m_json(j) { }
-    ~cJSON_Deleter()
-    {
-      if (m_json)
-        cJSON_Delete(m_json);
-    }
-  private:
-    cJSON* m_json;
-  };
-
-  class RpcDispatcher
-  {
-  public:
-    RpcDispatcher()
-    {
-      XLOG_INFO("creating dispatch thread");
-      m_dispatch_thread.reset(new std::thread([this] { this->processIncomingQueue(); }));
-    }
-
-    void setClient(std::shared_ptr<GattClient> const& clnt)
-    {
-      std::lock_guard<std::mutex> guard(m_mutex);
-      m_client = clnt;
-      m_client->setDataHandler(std::bind(&RpcDispatcher::onIncomingMessage, this,
-        std::placeholders::_1));
-    }
-
-    void stop()
-    {
-      std::lock_guard<std::mutex> guard(m_mutex);
-      m_client.reset();
-    }
-
-    void run()
-    {
-      // blocks here until client disconnects
-      m_client->run();
-      stop();
-    }
-
-    // for outgoing messages
-    void enqueueAsyncMessage(cJSON* json)
-    {
-      if (!json)
-        return;
-      {
-        std::lock_guard<std::mutex> guard(m_mutex);
-        if (m_client)
-          m_client->enqueueForSend(json);
-      }
-
-      cJSON_Delete(json);
-    }
-
-    // this is called by the gatt server after reading a complete command
-    // from the client. 
-    void onIncomingMessage(cJSON* req)
-    {
-      XLOG_INFO("enqueue new incoming request");
-      std::lock_guard<std::mutex> guard(m_mutex);
-      m_incoming_queue.push(req);
-      m_cond.notify_all();
-    }
-
-    void processIncomingQueue()
-    {
-      while (true)
-      {
-        cJSON* req = nullptr;
-        XLOG_INFO("processing incoming queue");
-
-        {
-          std::unique_lock<std::mutex> guard(m_mutex);
-          m_cond.wait(guard, [this] { return !this->m_incoming_queue.empty(); });
-
-          if (!m_incoming_queue.empty())
-          {
-            req = m_incoming_queue.front();
-            m_incoming_queue.pop();
-          }
-        }
-
-        if (req)
-          processRequest(req);
-      }
-    }
-
-    void processRequest(cJSON* req)
-    {
-      XLOG_INFO("processing new incoming request");
-      cJSON_Deleter req_deleter(req);
-
-      cJSON* response_envelope = nullptr;
-
-      response_envelope = cJSON_CreateObject();
-      cJSON_AddItemToObject(response_envelope, "jsonrpc", cJSON_CreateString(JSON_RPC_VERSION));
-
-      cJSON* method = cJSON_GetObjectItem(req, "method");
-      if (!method)
-      {
-        XLOG_ERROR("request doesn't contain method");
-        // TODO: respond with bad request
-      }
-
-      cJSON* id = cJSON_GetObjectItem(req, "id");
-      if (!id)
-      {
-        XLOG_ERROR("request doesn't contain id");
-        // TODO: respond with bad request
-      }
-
-      cJSON_AddItemToObject(response_envelope, "id", cJSON_CreateNumber(id->valueint));
-
-      try
-      {
-        jsonRpcFunction func = jsonRpc_findFunction(method->valuestring);
-        if (func)
-        {
-          cJSON* rpc_response = nullptr;
-          XLOG_INFO("found %s and executing", method->valuestring);
-
-          int ret = func(req, &rpc_response);
-
-          XLOG_INFO("%s returned:%d", method->valuestring, ret);
-          cJSON_AddItemToObject(response_envelope, "code", cJSON_CreateNumber(ret));
-          if (ret)
-          {
-            cJSON_AddItemToObject(response_envelope, "error", rpc_response);
-          }
-          else
-          {
-            cJSON_AddItemToObject(response_envelope, "result", rpc_response);
-          }
-          // cJSON_Delete(rpc_response);
-        }
-        else
-        {
-          XLOG_ERROR("failed to find registered function %s", method->valuestring);
-        }
-
-        char* s = cJSON_Print(response_envelope);
-        XLOG_INFO("response:%s", s);
-        free(s);
-
-        std::lock_guard<std::mutex> guard(m_mutex);
-        if (m_client)
-        {
-          m_client->enqueueForSend(response_envelope);
-        }
-      }
-      catch (std::exception const& err)
-      {
-        XLOG_ERROR("failed to queue response for send. %s", err.what());
-      }
-      if (response_envelope)
-        cJSON_Delete(response_envelope);
-    }
-
-    void registerRpcFunctions()
-    {
-      jsonRpc_insertFunction("wifi-connect", wpaControl_connectToNetwork);
-      jsonRpc_insertFunction("wifi-get-status", wpaControl_getStatus);
-      jsonRpc_insertFunction("app-settings-get-all", appSettings_get_all);
-      jsonRpc_insertFunction("app-settings-get", appSettings_get);
-      jsonRpc_insertFunction("app-settings-set", appSettings_set);
-      jsonRpc_insertFunction("app-settings-delete", appSettings_delete);
-      jsonRpc_insertFunction("app-settings-group-add", appSettings_add_group);
-      jsonRpc_insertFunction("app-settings-group-modify", appSettings_modify_group);
-      jsonRpc_insertFunction("app-settings-group-delete", appSettings_delete_group);
-    }
-
-  private:
-    std::shared_ptr<GattClient>   m_client; 
-    std::mutex                    m_mutex;
-    std::shared_ptr<std::thread>  m_dispatch_thread;
-    std::queue<cJSON *>           m_incoming_queue;
-    std::condition_variable       m_cond;
-  };
-}
-=======
-#include <cJSON.h>
->>>>>>> b47f99aa
 
 void*
 run_test(void* argp)
@@ -408,34 +79,16 @@
     }
   }
 
-<<<<<<< HEAD
-  appSettings_init(configFile.c_str());
-  
-  RpcDispatcher rpc_dispatcher;
-  rpc_dispatcher.registerRpcFunctions();
 
-  int wpa_init_ret = wpaControl_init(appSettings_get_wifi_value("interface"), 
-    std::bind(&RpcDispatcher::enqueueAsyncMessage,
-    &rpc_dispatcher, std::placeholders::_1));
-
-  if (wpa_init_ret)
-  {
-    XLOG_ERROR("wpaControl_init failed, code = %d", wpa_init_ret);
-    exit(1);
-  }
-
-  std::string bleName(appSettings_get_ble_value("ble_name"));
-  startBeacon(bleName);
-
-  // TODO: add command line to run various tests
-//   pthread_t thread;
-//  pthread_create(&thread, nullptr, &run_test, &rpc_dispatcher);
-=======
   RpcServer server(configFile);
   for (auto const& service : services())
     server.registerService(service);
->>>>>>> b47f99aa
 
+  
+  std::string bleName(appSettings_get_ble_value("ble_name"));
+  XLOG_DEBUG("startBeacon with name = %s", bleName.c_str());
+  startBeacon(bleName);
+  
   while (true)
   {
     try
